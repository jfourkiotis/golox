--- conflicted
+++ resolved
@@ -386,12 +386,8 @@
 // Continue is used to return from a function
 type Continue struct {
 	Stmt
-<<<<<<< HEAD
-	Token token.Token
-=======
 	Token     token.Token
 	Increment Expr
->>>>>>> f504358a
 }
 
 // ToString pretty prints the function
